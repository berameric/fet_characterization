# FET Characterization Tool

<<<<<<< HEAD
A comprehensive PyQt5-based application for real-time characterization and analysis of field-effect transistors using Keithley 2401 (drain/source) and Keithley 2635A (back-gate) SourceMeter units.
=======
This application provides a modern PyQt5 GUI for real-time characterization of field-effect transistors using Keithley 2401  and Keithley 2635A  SourceMeter units.
>>>>>>> b023561a

## Features

### **Measurement Capabilities**
* **Output Curves**: Id vs Vd measurements with multiple gate voltages
* **Transfer Curves**: Id vs Vg measurements at fixed drain voltages
* **Multiple Measurement Modes**: Single measurements or multiple parameter sweeps
* **Real-time Plotting**: Live updating PyQtGraph plots with dark theme
* **Automatic CSV Logging**: Comprehensive data logging with timestamps

### **Advanced Analysis Tools**
* **Calculation Tab**: Load and visualize any CSV measurement data
* **Interactive Linear Region Selection**: Drag-and-drop region selection for linear fitting
* **FET Parameter Extraction**: Automatic calculation of threshold voltage and transconductance
* **Flexible Column Selection**: Choose any CSV columns for X/Y plotting
* **Multi-curve Visualization**: Group data by parameters for family curves

### **User Interface**
* **Modern Dark Theme**: Professional appearance with grid lines
* **Non-blocking Interface**: Measurements run in separate threads
* **Device Configuration**: Easy VISA resource scanning and selection
* **Progress Tracking**: Real-time voltage display and measurement progress
* **Error Handling**: User-friendly error messages and validation

### **Hardware Support**
* **Keithley 2401**: Primary drain/source measurement unit
* **Keithley 2635A**: Back-gate bias control
* **Demo Mode**: Mock instruments for development without hardware
* **Flexible Configuration**: Support for different instrument combinations

## Getting Started

### Installation
```bash
# Clone or download the repository
cd fet_characterization

# Create virtual environment
python -m venv .venv
source .venv/bin/activate  # or .venv\Scripts\activate on Windows

# Install dependencies
pip install -r requirements.txt

# Run the application
python main.py
```

### First Time Setup
1. **Demo Mode**: Enable "Demo mode" checkbox for testing without hardware
2. **Connect Devices**: Click "Connect Devices..." to configure VISA resources
3. **Output Directory**: Set your preferred data output folder
4. **NPLC Setting**: Adjust integration time for measurement speed vs. noise

## Usage Guide

### **Output Mode Tab**
- Configure drain voltage sweep parameters (start, stop, step)
- Set gate voltage values (single or multiple)
- Choose measurement timing (dwell time, stabilization)
- Real-time Id vs Vd curves with different colors for each Vg

### **Transfer Mode Tab**
- Configure gate voltage sweep parameters
- Set drain voltage values (single or multiple)
- Real-time Id vs Vg curves showing transfer characteristics
- Ideal for threshold voltage and transconductance analysis

### **Calculation Tab**
1. **Load CSV Data**: Browse and select measurement files
2. **Column Selection**: Choose X-axis, Y-axis, and grouping columns
3. **Auto-detect FET**: Automatically configure for standard FET data
4. **Linear Analysis**: 
   - Enable "Linear Region Selection"
   - Drag region boundaries to select linear portion
   - Click "Fit Linear" for automatic parameter extraction
   - View threshold voltage, transconductance, and fit statistics

## Key Features in Detail

### **Linear Region Analysis**
- **Interactive Selection**: Drag-and-drop region boundaries on plots
- **Statistical Analysis**: R-squared, correlation, p-value, standard error
- **FET Parameters**: Automatic calculation of Vth and gm
- **Visual Feedback**: Red dashed line showing linear fit
- **Comprehensive Results**: Detailed parameter display with proper units

### **Data Management**
- **Flexible CSV Export**: Single files or separate files per measurement set
- **Timestamp Naming**: Automatic file naming with date/time stamps
- **User-selectable Directories**: Choose output location for organized data
- **Multiple Formats**: Support for various CSV column arrangements

### **Measurement Control**
- **Speed Control**: Adjustable point dwell time and stabilization delays
- **Progress Monitoring**: Real-time voltage display and set counting
- **Safe Operation**: Proper instrument initialization and error handling
- **Interrupt Capability**: Stop measurements safely at any time

## File Structure

```
fet_characterization/
├── main.py                      ── Application entry point
├── gui.py                       ── Main window with three tabs
├── measurement_worker.py        ── Background measurement thread
├── plotter.py                   ── Real-time plotting with dark theme
├── keithley2401_controller.py   ── Keithley 2401 SCPI driver
├── keithley2635a_controller.py  ── Keithley 2635A TSP driver
├── mock_controller.py           ── Virtual instruments for demo
├── requirements.txt             ── Python dependencies
└── README.md                    ── This documentation
```

## Dependencies

- **PyQt5**: Modern GUI framework
- **PyQtGraph**: High-performance plotting
- **PyVISA**: Instrument communication
- **NumPy**: Numerical computations
- **Pandas**: Data manipulation and CSV handling
- **SciPy**: Statistical analysis and linear fitting

## Tips for Best Results

### **Measurement Setup**
- Use appropriate NPLC values (higher for low noise, lower for speed)
- Allow sufficient stabilization time for gate voltage changes
- Choose appropriate voltage ranges for your device characteristics

### **Linear Analysis**
- Select the most linear portion of your transfer curves
- Ensure sufficient data points in the selected region
- Check R-squared values to validate fit quality
- Use transconductance values to compare device performance

### **Data Organization**
- Use descriptive output directory names
- Enable separate files for multiple measurements when needed
- Keep measurement parameters consistent for comparative analysis

## Troubleshooting

- **VISA Errors**: Ensure instruments are properly connected and powered
- **Demo Mode**: Use for testing interface without hardware
- **CSV Loading**: Check file format and column names
- **Linear Fitting**: Ensure selected region contains sufficient data points

## License

This project is provided as-is for educational and research purposes.
<|MERGE_RESOLUTION|>--- conflicted
+++ resolved
@@ -1,10 +1,6 @@
 # FET Characterization Tool
 
-<<<<<<< HEAD
-A comprehensive PyQt5-based application for real-time characterization and analysis of field-effect transistors using Keithley 2401 (drain/source) and Keithley 2635A (back-gate) SourceMeter units.
-=======
-This application provides a modern PyQt5 GUI for real-time characterization of field-effect transistors using Keithley 2401  and Keithley 2635A  SourceMeter units.
->>>>>>> b023561a
+This application provides a modern PyQt5 GUI for real-time characterization of field-effect transistors using Keithley 2401 (drain/source) and Keithley 2635A (back-gate) SourceMeter units.
 
 ## Features
 
@@ -154,5 +150,4 @@
 - **Linear Fitting**: Ensure selected region contains sufficient data points
 
 ## License
-
-This project is provided as-is for educational and research purposes.
+MIT 